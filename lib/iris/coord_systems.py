# (C) British Crown Copyright 2010 - 2015, Met Office
#
# This file is part of Iris.
#
# Iris is free software: you can redistribute it and/or modify it under
# the terms of the GNU Lesser General Public License as published by the
# Free Software Foundation, either version 3 of the License, or
# (at your option) any later version.
#
# Iris is distributed in the hope that it will be useful,
# but WITHOUT ANY WARRANTY; without even the implied warranty of
# MERCHANTABILITY or FITNESS FOR A PARTICULAR PURPOSE.  See the
# GNU Lesser General Public License for more details.
#
# You should have received a copy of the GNU Lesser General Public License
# along with Iris.  If not, see <http://www.gnu.org/licenses/>.
"""
Definitions of coordinate systems.

"""

from __future__ import (absolute_import, division, print_function)

from abc import ABCMeta, abstractmethod
import warnings

<<<<<<< HEAD
=======
import cartopy
>>>>>>> b665ee9f
import cartopy.crs as ccrs


class CoordSystem(object):
    """
    Abstract base class for coordinate systems.

    """
    __metaclass__ = ABCMeta

    grid_mapping_name = None

    def __eq__(self, other):
        return (self.__class__ == other.__class__ and
                self.__dict__ == other.__dict__)

    def __ne__(self, other):
        # Must supply __ne__, Python does not defer to __eq__ for
        # negative equality.
        return not (self == other)

    def xml_element(self, doc, attrs=None):
        """Default behaviour for coord systems."""
        # attrs - optional list of (k,v) items, used for alternate output

        xml_element_name = type(self).__name__
        # lower case the first char
        first_char = xml_element_name[0]
        xml_element_name = xml_element_name.replace(first_char,
                                                    first_char.lower(),
                                                    1)

        coord_system_xml_element = doc.createElement(xml_element_name)

        if attrs is None:
            attrs = self.__dict__.items()
        attrs.sort(key=lambda attr: attr[0])

        for name, value in attrs:
            coord_system_xml_element.setAttribute(name, str(value))

        return coord_system_xml_element

    @abstractmethod
    def as_cartopy_crs(self):
        """
        Return a cartopy CRS representing our native coordinate
        system.

        """
        pass

    @abstractmethod
    def as_cartopy_projection(self):
        """
        Return a cartopy projection representing our native map.

        This will be the same as the :func:`~CoordSystem.as_cartopy_crs` for
        map projections but for spherical coord systems (which are not map
        projections) we use a map projection, such as PlateCarree.

        """
        pass


class GeogCS(CoordSystem):
    """
    A geographic (ellipsoidal) coordinate system, defined by the shape of
    the Earth and a prime meridian.

    """

    grid_mapping_name = "latitude_longitude"

    def __init__(self, semi_major_axis=None, semi_minor_axis=None,
                 inverse_flattening=None, longitude_of_prime_meridian=0):
        """
        Creates a new GeogCS.

        Kwargs:

            * semi_major_axis              -  of ellipsoid in metres
            * semi_minor_axis              -  of ellipsoid in metres
            * inverse_flattening           -  of ellipsoid
            * longitude_of_prime_meridian  -  Can be used to specify the
                                              prime meridian on the ellipsoid
                                              in degrees. Default = 0.

        If just semi_major_axis is set, with no semi_minor_axis or
        inverse_flattening, then a perfect sphere is created from the given
        radius.

        If just two of semi_major_axis, semi_minor_axis, and
        inverse_flattening are given the missing element is calulated from the
        formula:
        :math:`flattening = (major - minor) / major`

        Currently, Iris will not allow over-specification (all three ellipsoid
        paramaters).
        Examples::

            cs = GeogCS(6371229)
            pp_cs = GeogCS(iris.fileformats.pp.EARTH_RADIUS)
            airy1830 = GeogCS(semi_major_axis=6377563.396,
                              semi_minor_axis=6356256.909)
            airy1830 = GeogCS(semi_major_axis=6377563.396,
                              inverse_flattening=299.3249646)
            custom_cs = GeogCS(6400000, 6300000)

        """
        # No ellipsoid specified? (0 0 0)
        if ((semi_major_axis is None) and (semi_minor_axis is None) and
                (inverse_flattening is None)):
            raise ValueError("No ellipsoid specified")

        # Ellipsoid over-specified? (1 1 1)
        if ((semi_major_axis is not None) and (semi_minor_axis is not None) and
                (inverse_flattening is not None)):
            raise ValueError("Ellipsoid is overspecified")

        # Perfect sphere (semi_major_axis only)? (1 0 0)
        elif (semi_major_axis is not None and (semi_minor_axis is None and
                                               inverse_flattening is None)):
            semi_minor_axis = semi_major_axis
            inverse_flattening = 0.0

        # Calculate semi_major_axis? (0 1 1)
        elif semi_major_axis is None and (semi_minor_axis is not None and
                                          inverse_flattening is not None):
            semi_major_axis = -semi_minor_axis / ((1.0 - inverse_flattening) /
                                                  inverse_flattening)

        # Calculate semi_minor_axis? (1 0 1)
        elif semi_minor_axis is None and (semi_major_axis is not None and
                                          inverse_flattening is not None):
            semi_minor_axis = semi_major_axis - ((1.0 / inverse_flattening) *
                                                 semi_major_axis)

        # Calculate inverse_flattening? (1 1 0)
        elif inverse_flattening is None and (semi_major_axis is not None and
                                             semi_minor_axis is not None):
            if semi_major_axis == semi_minor_axis:
                inverse_flattening = 0.0
            else:
                inverse_flattening = 1.0 / (
                    (semi_major_axis - semi_minor_axis) / semi_major_axis)

        # We didn't get enough to specify an ellipse.
        else:
            raise ValueError("Insufficient ellipsoid specification")

        #: Major radius of the ellipsoid in metres.
        self.semi_major_axis = float(semi_major_axis)

        #: Minor radius of the ellipsoid in metres.
        self.semi_minor_axis = float(semi_minor_axis)

        #: :math:`1/f` where :math:`f = (a-b)/a`
        self.inverse_flattening = float(inverse_flattening)

        #: Describes 'zero' on the ellipsoid in degrees.
        self.longitude_of_prime_meridian = float(longitude_of_prime_meridian)

    def _pretty_attrs(self):
        attrs = [("semi_major_axis", self.semi_major_axis)]
        if self.semi_major_axis != self.semi_minor_axis:
            attrs.append(("semi_minor_axis", self.semi_minor_axis))
        if self.longitude_of_prime_meridian != 0.0:
            attrs.append(("longitude_of_prime_meridian",
                          self.longitude_of_prime_meridian))
        return attrs

    def __repr__(self):
        attrs = self._pretty_attrs()
        # Special case for 1 pretty attr
        if len(attrs) == 1 and attrs[0][0] == "semi_major_axis":
            return "GeogCS(%r)" % self.semi_major_axis
        else:
            return "GeogCS(%s)" % ", ".join(
                ["%s=%r" % (k, v) for k, v in attrs])

    def __str__(self):
        attrs = self._pretty_attrs()
        # Special case for 1 pretty attr
        if len(attrs) == 1 and attrs[0][0] == "semi_major_axis":
            return "GeogCS(%s)" % self.semi_major_axis
        else:
            return "GeogCS(%s)" % ", ".join(
                ["%s=%s" % (k, v) for k, v in attrs])

    def xml_element(self, doc):
        # Special output for spheres
        attrs = self._pretty_attrs()
        if len(attrs) == 1 and attrs[0][0] == "semi_major_axis":
            attrs = [("earth_radius", self.semi_major_axis)]

        return CoordSystem.xml_element(self, doc, attrs)

    def as_cartopy_crs(self):
        return ccrs.Geodetic(self.as_cartopy_globe())

    def as_cartopy_projection(self):
        return ccrs.PlateCarree()

    def as_cartopy_globe(self):
        # Explicitly set `ellipse` to None as a workaround for
        # Cartopy setting WGS84 as the default.
        return ccrs.Globe(semimajor_axis=self.semi_major_axis,
                          semiminor_axis=self.semi_minor_axis,
                          ellipse=None)


class RotatedGeogCS(CoordSystem):
    """
    A coordinate system with rotated pole, on an optional :class:`GeogCS`.

    """

    grid_mapping_name = "rotated_latitude_longitude"

    def __init__(self, grid_north_pole_latitude, grid_north_pole_longitude,
                 north_pole_grid_longitude=0, ellipsoid=None):
        """
        Constructs a coordinate system with rotated pole, on an
        optional :class:`GeogCS`.

        Args:

            * grid_north_pole_latitude  - The true latitude of the rotated
                                          pole in degrees.
            * grid_north_pole_longitude - The true longitude of the rotated
                                          pole in degrees.

        Kwargs:

            * north_pole_grid_longitude - Longitude of true north pole in
                                          rotated grid in degrees. Default = 0.
            * ellipsoid                 - Optional :class:`GeogCS` defining
                                          the ellipsoid.

        Examples::

            rotated_cs = RotatedGeogCS(30, 30)
            another_cs = RotatedGeogCS(30, 30,
                                       ellipsoid=GeogCS(6400000, 6300000))

        """
        #: The true latitude of the rotated pole in degrees.
        self.grid_north_pole_latitude = float(grid_north_pole_latitude)

        #: The true longitude of the rotated pole in degrees.
        self.grid_north_pole_longitude = float(grid_north_pole_longitude)

        #: Longitude of true north pole in rotated grid in degrees.
        self.north_pole_grid_longitude = float(north_pole_grid_longitude)

        #: Ellipsoid definition.
        self.ellipsoid = ellipsoid

    def _pretty_attrs(self):
        attrs = [("grid_north_pole_latitude", self.grid_north_pole_latitude),
                 ("grid_north_pole_longitude", self.grid_north_pole_longitude)]
        if self.north_pole_grid_longitude != 0.0:
            attrs.append(("north_pole_grid_longitude",
                          self.north_pole_grid_longitude))
        if self.ellipsoid is not None:
            attrs.append(("ellipsoid", self.ellipsoid))
        return attrs

    def __repr__(self):
        attrs = self._pretty_attrs()
        result = "RotatedGeogCS(%s)" % ", ".join(
            ["%s=%r" % (k, v) for k, v in attrs])
        # Extra prettiness
        result = result.replace("grid_north_pole_latitude=", "")
        result = result.replace("grid_north_pole_longitude=", "")
        return result

    def __str__(self):
        attrs = self._pretty_attrs()
        result = "RotatedGeogCS(%s)" % ", ".join(
            ["%s=%s" % (k, v) for k, v in attrs])
        # Extra prettiness
        result = result.replace("grid_north_pole_latitude=", "")
        result = result.replace("grid_north_pole_longitude=", "")
        return result

    def xml_element(self, doc):
        return CoordSystem.xml_element(self, doc, self._pretty_attrs())

    def as_cartopy_crs(self):
        globe = None
        if self.ellipsoid is not None:
            globe = self.ellipsoid.as_cartopy_globe()
        return ccrs.RotatedGeodetic(self.grid_north_pole_longitude,
                                    self.grid_north_pole_latitude,
                                    globe=globe)

    def as_cartopy_projection(self):
        globe = None
        if self.ellipsoid is not None:
            globe = self.ellipsoid.as_cartopy_globe()
        return ccrs.RotatedPole(self.grid_north_pole_longitude,
                                self.grid_north_pole_latitude,
                                globe=globe)


class TransverseMercator(CoordSystem):
    """
    A cylindrical map projection, with XY coordinates measured in metres.

    """

    grid_mapping_name = "transverse_mercator"

    def __init__(self, latitude_of_projection_origin,
                 longitude_of_central_meridian, false_easting, false_northing,
                 scale_factor_at_central_meridian, ellipsoid=None):
        """
        Constructs a TransverseMercator object.

        Args:

            * latitude_of_projection_origin
                    True latitude of planar origin in degrees.

            * longitude_of_central_meridian
                    True longitude of planar origin in degrees.

            * false_easting
                    X offset from planar origin in metres.

            * false_northing
                    Y offset from planar origin in metres.

            * scale_factor_at_central_meridian
                    Reduces the cylinder to slice through the ellipsoid
                    (secant form). Used to provide TWO longitudes of zero
                    distortion in the area of interest.

        Kwargs:

            * ellipsoid
                    Optional :class:`GeogCS` defining the ellipsoid.

        Example::

            airy1830 = GeogCS(6377563.396, 6356256.909)
            osgb = TransverseMercator(49, -2, 400000, -100000, 0.9996012717,
                                      ellipsoid=airy1830)

        """
        #: True latitude of planar origin in degrees.
        self.latitude_of_projection_origin = float(
            latitude_of_projection_origin)

        #: True longitude of planar origin in degrees.
        self.longitude_of_central_meridian = float(
            longitude_of_central_meridian)

        #: X offset from planar origin in metres.
        self.false_easting = float(false_easting)

        #: Y offset from planar origin in metres.
        self.false_northing = float(false_northing)

        #: Reduces the cylinder to slice through the ellipsoid (secant form).
        self.scale_factor_at_central_meridian = float(
            scale_factor_at_central_meridian)

        #: Ellipsoid definition.
        self.ellipsoid = ellipsoid

    def __repr__(self):
        return "TransverseMercator(latitude_of_projection_origin={!r}, "\
               "longitude_of_central_meridian={!r}, false_easting={!r}, "\
               "false_northing={!r}, scale_factor_at_central_meridian={!r}, "\
               "ellipsoid={!r})".format(self.latitude_of_projection_origin,
                                        self.longitude_of_central_meridian,
                                        self.false_easting,
                                        self.false_northing,
                                        self.scale_factor_at_central_meridian,
                                        self.ellipsoid)

    def as_cartopy_crs(self):
        if self.ellipsoid is not None:
            globe = self.ellipsoid.as_cartopy_globe()
        else:
            globe = None

        return ccrs.TransverseMercator(
            central_longitude=self.longitude_of_central_meridian,
            central_latitude=self.latitude_of_projection_origin,
            false_easting=self.false_easting,
            false_northing=self.false_northing,
            scale_factor=self.scale_factor_at_central_meridian,
            globe=globe)

    def as_cartopy_projection(self):
        return self.as_cartopy_crs()


class OSGB(TransverseMercator):
    """A Specific transverse mercator projection on a specific ellipsoid."""
    def __init__(self):
        TransverseMercator.__init__(self, 49, -2, 400000, -100000,
                                    0.9996012717,
                                    GeogCS(6377563.396, 6356256.909))

    def as_cartopy_crs(self):
        return ccrs.OSGB()

    def as_cartopy_projection(self):
        return ccrs.OSGB()


class Orthographic(CoordSystem):
    """
    An orthographic map projection.

    """

    grid_mapping_name = 'orthographic'

    def __init__(self, latitude_of_projection_origin,
                 longitude_of_projection_origin, false_easting=0.0,
                 false_northing=0.0, ellipsoid=None):
        """
        Constructs an Orthographic coord system.

        Args:

        * latitude_of_projection_origin:
            True latitude of planar origin in degrees.

        * longitude_of_projection_origin:
            True longitude of planar origin in degrees.

        * false_easting
            X offset from planar origin in metres. Defaults to 0.

        * false_northing
            Y offset from planar origin in metres. Defaults to 0.

        Kwargs:

        * ellipsoid
            :class:`GeogCS` defining the ellipsoid.

        """
        #: True latitude of planar origin in degrees.
        self.latitude_of_projection_origin = float(
            latitude_of_projection_origin)

        #: True longitude of planar origin in degrees.
        self.longitude_of_projection_origin = float(
            longitude_of_projection_origin)

        #: X offset from planar origin in metres.
        self.false_easting = float(false_easting)

        #: Y offset from planar origin in metres.
        self.false_northing = float(false_northing)

        #: Ellipsoid definition.
        self.ellipsoid = ellipsoid

    def __repr__(self):
        return "Orthographic(latitude_of_projection_origin={!r}, "\
               "longitude_of_projection_origin={!r}, "\
               "false_easting={!r}, false_northing={!r}, "\
               "ellipsoid={!r})".format(self.latitude_of_projection_origin,
                                        self.longitude_of_projection_origin,
                                        self.false_easting,
                                        self.false_northing,
                                        self.ellipsoid)

    def as_cartopy_crs(self):
        if self.ellipsoid is not None:
            globe = self.ellipsoid.as_cartopy_globe()
        else:
            globe = ccrs.Globe()

        warnings.warn('Discarding false_easting and false_northing that are '
                      'not used by Cartopy.')

        return ccrs.Orthographic(
            central_longitude=self.longitude_of_projection_origin,
            central_latitude=self.latitude_of_projection_origin,
            globe=globe)

    def as_cartopy_projection(self):
        return self.as_cartopy_crs()


class VerticalPerspective(CoordSystem):
    """
    An geostationary satellite image map projection.

    """

    grid_mapping_name = 'vertical_perspective'

    def __init__(self, latitude_of_projection_origin,
                 longitude_of_projection_origin, perspective_point_height,
                 false_easting=0, false_northing=0, ellipsoid=None):
        """
        Constructs an Vertical Perspective Geostationary coord system.

        Args:

        * latitude_of_projection_origin:
            True latitude of planar origin in degrees.

        * longitude_of_projection_origin:
            True longitude of planar origin in degrees.

        * perspective_point_height:
            Altitude of satellite in metres above the surface of the
            ellipsoid.

        * false_easting
            X offset from planar origin in metres. Defaults to 0.

        * false_northing
            Y offset from planar origin in metres. Defaults to 0.

        Kwargs:

        * ellipsoid
            :class:`GeogCS` defining the ellipsoid.

        """
        #: True latitude of planar origin in degrees.
        self.latitude_of_projection_origin = float(
            latitude_of_projection_origin)
        if self.latitude_of_projection_origin != 0.0:
            raise ValueError('Non-zero latitude of projection currently not'
                             ' supported by Cartopy.')

        #: True longitude of planar origin in degrees.
        self.longitude_of_projection_origin = float(
            longitude_of_projection_origin)

        #: Altitude of satellite in metres.
        # test if perspective_point_height may be cast to float for proj.4
        test_pph = float(perspective_point_height)
        self.perspective_point_height = perspective_point_height

        #: X offset from planar origin in metres.
        test_fe = float(false_easting)
        self.false_easting = false_easting

        #: Y offset from planar origin in metres.
        test_fn = float(false_northing)
        self.false_northing = false_northing

        #: Ellipsoid definition.
        self.ellipsoid = ellipsoid

    def __repr__(self):
        return "Vertical Perspective(latitude_of_projection_origin={!r}, "\
               "longitude_of_projection_origin={!r}, "\
               "perspective_point_height = {!r}, "\
               "false_easting={!r}, false_northing={!r}, "\
               "ellipsoid={!r})".format(self.latitude_of_projection_origin,
                                        self.longitude_of_projection_origin,
                                        self.perspective_point_height,
                                        self.false_easting,
                                        self.false_northing,
                                        self.ellipsoid)

    def as_cartopy_crs(self):
        if self.ellipsoid is not None:
            globe = self.ellipsoid.as_cartopy_globe()
        else:
            globe = ccrs.Globe()

        return ccrs.Geostationary(
            central_longitude=self.longitude_of_projection_origin,
            satellite_height=self.perspective_point_height,
            false_easting=self.false_easting,
            false_northing=self.false_northing,
            globe=globe)

    def as_cartopy_projection(self):
        return self.as_cartopy_crs()


class Stereographic(CoordSystem):
    """
    A stereographic map projection.

    """

    grid_mapping_name = "stereographic"

    def __init__(self, central_lat, central_lon,
                 false_easting=0.0, false_northing=0.0,
                 true_scale_lat=None, ellipsoid=None):
        """
        Constructs a Stereographic coord system.

        Args:

            * central_lat
                    The latitude of the pole.

            * central_lon
                    The central longitude, which aligns with the y axis.

            * false_easting
                    X offset from planar origin in metres. Defaults to 0.

            * false_northing
                    Y offset from planar origin in metres. Defaults to 0.

        Kwargs:

            * true_scale_lat
                    Latitude of true scale.

            * ellipsoid
                    :class:`GeogCS` defining the ellipsoid.

        """

        #: True latitude of planar origin in degrees.
        self.central_lat = float(central_lat)

        #: True longitude of planar origin in degrees.
        self.central_lon = float(central_lon)

        #: X offset from planar origin in metres.
        self.false_easting = float(false_easting)

        #: Y offset from planar origin in metres.
        self.false_northing = float(false_northing)

        #: Latitude of true scale.
        self.true_scale_lat = float(true_scale_lat) if true_scale_lat else None

        #: Ellipsoid definition.
        self.ellipsoid = ellipsoid

    def __repr__(self):
        return "Stereographic(central_lat={!r}, central_lon={!r}, "\
               "false_easting={!r}, false_northing={!r}, "\
               "true_scale_lat={!r}, "\
               "ellipsoid={!r})".format(self.central_lat, self.central_lon,
                                        self.false_easting,
                                        self.false_northing,
                                        self.true_scale_lat,
                                        self.ellipsoid)

    def as_cartopy_crs(self):
        if self.ellipsoid is not None:
            globe = self.ellipsoid.as_cartopy_globe()
        else:
            globe = ccrs.Globe()
        return ccrs.Stereographic(
            self.central_lat, self.central_lon,
            self.false_easting, self.false_northing,
            self.true_scale_lat, globe)

    def as_cartopy_projection(self):
        return self.as_cartopy_crs()


class LambertConformal(CoordSystem):
    """
    A coordinate system in the Lambert Conformal conic projection.

    """

    grid_mapping_name = "lambert_conformal"

    def __init__(self, central_lat=39.0, central_lon=-96.0,
                 false_easting=0.0, false_northing=0.0,
                 secant_latitudes=(33, 45), ellipsoid=None):
        """
        Constructs a LambertConformal coord system.

        Args:

            * central_lat
                    The latitude of "unitary scale".

            * central_lon
                    The central longitude.

            * false_easting
                    X offset from planar origin in metres.

            * false_northing
                    Y offset from planar origin in metres.

        Kwargs:

            * secant_latitudes
                    Latitudes of secant intersection.

            * ellipsoid
                    :class:`GeogCS` defining the ellipsoid.

        .. note:

            Default arguments are for the familiar USA map:
            central_lon=-96.0, central_lat=39.0,
            false_easting=0.0, false_northing=0.0,
            secant_latitudes=(33, 45)

        """

        #: True latitude of planar origin in degrees.
        self.central_lat = central_lat
        #: True longitude of planar origin in degrees.
        self.central_lon = central_lon
        #: X offset from planar origin in metres.
        self.false_easting = false_easting
        #: Y offset from planar origin in metres.
        self.false_northing = false_northing
        #: The two standard parallels of the cone.
        self.secant_latitudes = secant_latitudes
        #: Ellipsoid definition.
        self.ellipsoid = ellipsoid

    def __repr__(self):
        return "LambertConformal(central_lat={!r}, central_lon={!r}, "\
               "false_easting={!r}, false_northing={!r}, "\
               "secant_latitudes={!r}, ellipsoid={!r})".format(
                   self.central_lat, self.central_lon,
                   self.false_easting, self.false_northing,
                   self.secant_latitudes, self.ellipsoid)

    def as_cartopy_crs(self):
        # We're either north or south polar. Set a cutoff accordingly.
        if self.secant_latitudes is not None:
            lats = self.secant_latitudes
            max_lat = lats[0] if abs(lats[0]) > abs(lats[1]) else lats[1]
            cutoff = -30 if max_lat > 0 else 30
        else:
            cutoff = None

        if self.ellipsoid is not None:
            globe = self.ellipsoid.as_cartopy_globe()
        else:
            globe = ccrs.Globe()

<<<<<<< HEAD
        return ccrs.LambertConformal(
            self.central_lon, self.central_lat,
            self.false_easting, self.false_northing,
            self.secant_latitudes, globe, cutoff)
=======
        # Cartopy v0.12 deprecated the use of secant_latitudes.
        if cartopy.__version__ < '0.12':
            conic_position = dict(secant_latitudes=self.secant_latitudes)
        else:
            conic_position = dict(standard_parallels=self.secant_latitudes)

        return ccrs.LambertConformal(
            central_longitude=self.central_lon,
            central_latitude=self.central_lat,
            false_easting=self.false_easting,
            false_northing=self.false_northing,
            globe=globe, cutoff=cutoff, **conic_position)
>>>>>>> b665ee9f

    def as_cartopy_projection(self):
        return self.as_cartopy_crs()<|MERGE_RESOLUTION|>--- conflicted
+++ resolved
@@ -24,10 +24,7 @@
 from abc import ABCMeta, abstractmethod
 import warnings
 
-<<<<<<< HEAD
-=======
 import cartopy
->>>>>>> b665ee9f
 import cartopy.crs as ccrs
 
 
@@ -777,12 +774,6 @@
         else:
             globe = ccrs.Globe()
 
-<<<<<<< HEAD
-        return ccrs.LambertConformal(
-            self.central_lon, self.central_lat,
-            self.false_easting, self.false_northing,
-            self.secant_latitudes, globe, cutoff)
-=======
         # Cartopy v0.12 deprecated the use of secant_latitudes.
         if cartopy.__version__ < '0.12':
             conic_position = dict(secant_latitudes=self.secant_latitudes)
@@ -795,7 +786,6 @@
             false_easting=self.false_easting,
             false_northing=self.false_northing,
             globe=globe, cutoff=cutoff, **conic_position)
->>>>>>> b665ee9f
 
     def as_cartopy_projection(self):
         return self.as_cartopy_crs()